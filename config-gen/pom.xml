--- conflicted
+++ resolved
@@ -23,11 +23,7 @@
   <parent>
     <groupId>org.wildfly.galleon-plugins</groupId>
     <artifactId>wildfly-provisioning-parent</artifactId>
-<<<<<<< HEAD
-    <version>4.2.10.Final-SNAPSHOT</version>
-=======
     <version>5.0.0.Beta4-SNAPSHOT</version>
->>>>>>> d21f4d8a
   </parent>
 
   <artifactId>wildfly-config-gen</artifactId>
